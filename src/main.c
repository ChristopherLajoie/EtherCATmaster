--- conflicted
+++ resolved
@@ -14,14 +14,9 @@
 
 #define SLEEP_INTERVAL_US 1000000 // 1 second
 
-<<<<<<< HEAD
 // UPDATE THESE PARAMETERS IN CONFIG FILE NOT HERE
 MotorControl g_motor_control = {.ifname = "eth0",
                                 .cycletime = 10000,
-=======
-MotorControl g_motor_control = {.ifname = "eth1",
-                                .cycletime = 4000,
->>>>>>> 495fa020
                                 .run = 1,
                                 .num_motors = 2,
                                 .slave_indices = {1, 2},
